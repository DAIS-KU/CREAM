<<<<<<< HEAD
from pipeline import (
    proposal_train,
    gt_train,
    gt_evaluate,
    rand_train,
    rand_evaluate,
    find_best_k_experiment,
    test_buffer,
    er_train,
    er_evaluate,
    mir_train,
    mir_evaluate,
    l2r_train,
    l2r_evaluate,
    gss_train,
    gss_evaluate,
)
import argparse

if __name__ == "__main__":
    parser = argparse.ArgumentParser(description="Example script with arguments")
    parser.add_argument(
        "--exp",
        type=str,
        help="experiments(proposal/gt/rand/bm25/find_k/test_buffer/er)",
    )
    parser.add_argument(
        "--batch_size",
        type=int,
        default=32,
    )
    parser.add_argument(
        "--num_epochs",
        type=int,
        default=1,
    )
    # buffer option
    parser.add_argument(
        "--new_bz",
        default=3,
        help="sampling batch size of new documents.",
    )
    parser.add_argument(
        "--mem_upsample",
        default=6,
        help="candidates sampling from memory.",
    )
    parser.add_argument(
        "--mem_bz",
        default=3,
        help="sampling batch size of old documents from memory.",
    )
    parser.add_argument(
        "--comp",
        action="store_true",
        help="when it is, compatible",
    )
    # proposal option
    parser.add_argument(
        "--use_label",
        action="store_true",
        help="when it is, use labeled positives. or use sampled positives.",
    )
    parser.add_argument(
        "--eval_cluster",
        action="store_true",
        help="when it is, evaluate model with clusters every each session.",
    )
    parser.add_argument(
        "--negative_k",
        default=3,
        help="number of negative samples.",
    )
    args = parser.parse_args()

    print(f"Running experiments: {args.exp}")
    if args.exp == "proposal":
        print(f"Use Label: {args.use_label}")
        print(f"Evaluate Cluster: {args.eval_cluster}")
        print(f"Number of Epochs: {args.num_epochs}")
        proposal_train(
            num_epochs=args.num_epochs,
            batch_size=args.batch_size,
            use_label=args.use_label,
            negative_k=args.negative_k,
            eval_cluster=args.eval_cluster,
        )
    elif args.exp == "gt":
        gt_train()
        gt_evaluate()
    elif args.exp == "rand":
        rand_train()
        rand_evaluate()
    # elif args.exp == "bm25":
    #     bm25_evaluate()
    elif args.exp == "find_k":
        find_best_k_experiment(start=200, end=600, gap=100, max_iters=5)
    elif args.exp == "er":
        er_train(
            num_epochs=args.num_epochs,
            batch_size=args.batch_size,
            compatible=args.comp,
            new_batch_size=args.new_bz,
            mem_batch_size=args.mem_bz,
        )
        er_evaluate()
    elif args.exp == "mir":
        mir_train(
            num_epochs=args.num_epochs,
            batch_size=args.batch_size,
            compatible=args.comp,
            new_batch_size=args.new_bz,
            mem_batch_size=args.mem_bz,
        )
        mir_evaluate()
    elif args.exp == "l2r":
        l2r_train(
            num_epochs=args.num_epochs,
            batch_size=args.batch_size,
            compatible=args.comp,
            new_batch_size=args.new_bz,
            mem_batch_size=args.mem_bz,
            mem_upsample=args.mem_upsample,
        )
        l2r_evaluate()
    elif args.exp == "gss":
        gss_train(
            num_epochs=args.num_epochs,
            batch_size=args.batch_size,
            compatible=args.comp, # 필요
            new_batch_size=args.new_bz,
            mem_batch_size=args.mem_bz,
            mem_upsample=args.mem_upsample,
        )
        gss_evaluate()
    else:
        raise ValueError(f"Unsupported experiments {args.exp}")
=======
import argparse

from pipeline import (
    er_evaluate,
    er_train,
    find_best_k_experiment,
    l2r_evaluate,
    l2r_train,
    mir_evaluate,
    mir_train,
    ocs_evaluate,
    ocs_train,
    proposal_train,
    test_buffer,
)

if __name__ == "__main__":
    parser = argparse.ArgumentParser(description="Example script with arguments")
    parser.add_argument(
        "--exp",
        type=str,
        help="experiments(proposal/gt/rand/bm25/find_k/test_buffer/er)",
    )
    parser.add_argument(
        "--batch_size",
        type=int,
        default=32,
    )
    parser.add_argument(
        "--num_epochs",
        type=int,
        default=1,
    )
    # buffer option
    parser.add_argument(
        "--new_bz",
        default=3,
        help="sampling batch size of new documents.",
    )
    parser.add_argument(
        "--mem_upsample",
        default=6,
        help="candidates sampling from memory.",
    )
    parser.add_argument(
        "--mem_bz",
        default=3,
        help="sampling batch size of old documents from memory.",
    )
    parser.add_argument(
        "--comp",
        action="store_true",
        help="when it is, compatible",
    )
    # proposal option
    parser.add_argument(
        "--use_label",
        action="store_true",
        help="when it is, use labeled positives. or use sampled positives.",
    )
    parser.add_argument(
        "--use_weight",
        action="store_true",
        help="apply time-decayed weight.",
    )
    parser.add_argument(
        "--use_tensor_key",
        action="store_true",
        help="Use hash as tensor instead of map.",
    )
    parser.add_argument(
        "--negative_k",
        default=6,
        type=int,
        help="number of negative samples.",
    )
    parser.add_argument(
        "--nbits",
        default=12,
        type=int,
        help="number of hash bits.",
    )
    parser.add_argument(
        "--mi",
        default=3,
        type=int,
        help="max iters to converge centroids.",
    )
    parser.add_argument(
        "--wr",
        default=0.2,
        type=float,
        help="warming up rate",
    )
    parser.add_argument(
        "--init_k",
        type=int,
        default=12,
        help="warming up k cluster",
    )
    parser.add_argument(
        "--cmnsz",
        type=int,
        default=10,
        help="cluster minimum number of instances before adding new centroids.",
    )
    parser.add_argument(
        "--sr",
        type=float,
        default=None,
        help="Document stream sampling rate",
    )
    parser.add_argument(
        "--sspq",
        type=int,
        default=None,
        help="Document stream candidates size for each query",
    )
    args = parser.parse_args()

    print(f"Running experiments: {args.exp}")
    if args.exp == "proposal":
        print(f"Use label: {args.use_label}")
        print(f"Use weight: {args.use_weight}")
        print(f"Use tensor key: {args.use_tensor_key}")
        print(f"Use nbits: {args.nbits}")
        print(f"Use max_iters: {args.mi}")
        print(f"Use warmingup_rate: {args.wr}")
        print(f"Use warmingup_k: {args.init_k}")
        print(f"Use cluster_min_size: {args.cmnsz}")
        print(f"Use stream sampling rate: {args.sr}")
        print(f"Use sampling size per query: {args.sspq}")
        # print(f"Number of Epochs: {args.num_epochs}")
        proposal_train(
            num_epochs=args.num_epochs,
            batch_size=args.batch_size,
            negative_k=args.negative_k,
            use_label=args.use_label,
            use_weight=args.use_weight,
            use_tensor_key=args.use_tensor_key,
            max_iters=args.mi,
            warmingup_rate=args.wr,
            k=args.init_k,
            cluster_min_size=args.cmnsz,
            sampling_rate=args.sr,
            sampling_size_per_query=args.sspq,
            nbits=args.nbits,
        )
    elif args.exp == "bm25":
        bm25_evaluate()
    elif args.exp == "find_k":
        find_best_k_experiment(max_iters=args.mi, warmingup_rate=args.wr)
    elif args.exp == "er":
        er_train(
            num_epochs=args.num_epochs,
            batch_size=args.batch_size,
            compatible=args.comp,
            new_batch_size=args.new_bz,
            mem_batch_size=args.mem_bz,
        )
        er_evaluate()
    elif args.exp == "mir":
        mir_train(
            num_epochs=args.num_epochs,
            batch_size=args.batch_size,
            compatible=args.comp,
            new_batch_size=args.new_bz,
            mem_batch_size=args.mem_bz,
        )
        mir_evaluate()
    elif args.exp == "ocs":
        ocs_train(
            num_epochs=args.num_epochs,
            batch_size=args.batch_size,
            compatible=args.comp,
            new_batch_size=args.new_bz,
            mem_batch_size=args.mem_bz,
            mem_upsample=args.mem_upsample,
        )
        ocs_evaluate()
    elif args.exp == "l2r":
        l2r_train(
            num_epochs=args.num_epochs,
            batch_size=args.batch_size,
            compatible=args.comp,
            new_batch_size=args.new_bz,
            mem_batch_size=args.mem_bz,
            mem_upsample=args.mem_upsample,
        )
        l2r_evaluate()
    else:
        raise ValueError(f"Unsupported experiments {args.exp}")
>>>>>>> 4be4fb1a
<|MERGE_RESOLUTION|>--- conflicted
+++ resolved
@@ -1,332 +1,204 @@
-<<<<<<< HEAD
-from pipeline import (
-    proposal_train,
-    gt_train,
-    gt_evaluate,
-    rand_train,
-    rand_evaluate,
-    find_best_k_experiment,
-    test_buffer,
-    er_train,
-    er_evaluate,
-    mir_train,
-    mir_evaluate,
-    l2r_train,
-    l2r_evaluate,
-    gss_train,
-    gss_evaluate,
-)
-import argparse
-
-if __name__ == "__main__":
-    parser = argparse.ArgumentParser(description="Example script with arguments")
-    parser.add_argument(
-        "--exp",
-        type=str,
-        help="experiments(proposal/gt/rand/bm25/find_k/test_buffer/er)",
-    )
-    parser.add_argument(
-        "--batch_size",
-        type=int,
-        default=32,
-    )
-    parser.add_argument(
-        "--num_epochs",
-        type=int,
-        default=1,
-    )
-    # buffer option
-    parser.add_argument(
-        "--new_bz",
-        default=3,
-        help="sampling batch size of new documents.",
-    )
-    parser.add_argument(
-        "--mem_upsample",
-        default=6,
-        help="candidates sampling from memory.",
-    )
-    parser.add_argument(
-        "--mem_bz",
-        default=3,
-        help="sampling batch size of old documents from memory.",
-    )
-    parser.add_argument(
-        "--comp",
-        action="store_true",
-        help="when it is, compatible",
-    )
-    # proposal option
-    parser.add_argument(
-        "--use_label",
-        action="store_true",
-        help="when it is, use labeled positives. or use sampled positives.",
-    )
-    parser.add_argument(
-        "--eval_cluster",
-        action="store_true",
-        help="when it is, evaluate model with clusters every each session.",
-    )
-    parser.add_argument(
-        "--negative_k",
-        default=3,
-        help="number of negative samples.",
-    )
-    args = parser.parse_args()
-
-    print(f"Running experiments: {args.exp}")
-    if args.exp == "proposal":
-        print(f"Use Label: {args.use_label}")
-        print(f"Evaluate Cluster: {args.eval_cluster}")
-        print(f"Number of Epochs: {args.num_epochs}")
-        proposal_train(
-            num_epochs=args.num_epochs,
-            batch_size=args.batch_size,
-            use_label=args.use_label,
-            negative_k=args.negative_k,
-            eval_cluster=args.eval_cluster,
-        )
-    elif args.exp == "gt":
-        gt_train()
-        gt_evaluate()
-    elif args.exp == "rand":
-        rand_train()
-        rand_evaluate()
-    # elif args.exp == "bm25":
-    #     bm25_evaluate()
-    elif args.exp == "find_k":
-        find_best_k_experiment(start=200, end=600, gap=100, max_iters=5)
-    elif args.exp == "er":
-        er_train(
-            num_epochs=args.num_epochs,
-            batch_size=args.batch_size,
-            compatible=args.comp,
-            new_batch_size=args.new_bz,
-            mem_batch_size=args.mem_bz,
-        )
-        er_evaluate()
-    elif args.exp == "mir":
-        mir_train(
-            num_epochs=args.num_epochs,
-            batch_size=args.batch_size,
-            compatible=args.comp,
-            new_batch_size=args.new_bz,
-            mem_batch_size=args.mem_bz,
-        )
-        mir_evaluate()
-    elif args.exp == "l2r":
-        l2r_train(
-            num_epochs=args.num_epochs,
-            batch_size=args.batch_size,
-            compatible=args.comp,
-            new_batch_size=args.new_bz,
-            mem_batch_size=args.mem_bz,
-            mem_upsample=args.mem_upsample,
-        )
-        l2r_evaluate()
-    elif args.exp == "gss":
-        gss_train(
-            num_epochs=args.num_epochs,
-            batch_size=args.batch_size,
-            compatible=args.comp, # 필요
-            new_batch_size=args.new_bz,
-            mem_batch_size=args.mem_bz,
-            mem_upsample=args.mem_upsample,
-        )
-        gss_evaluate()
-    else:
-        raise ValueError(f"Unsupported experiments {args.exp}")
-=======
-import argparse
-
-from pipeline import (
-    er_evaluate,
-    er_train,
-    find_best_k_experiment,
-    l2r_evaluate,
-    l2r_train,
-    mir_evaluate,
-    mir_train,
-    ocs_evaluate,
-    ocs_train,
-    proposal_train,
-    test_buffer,
-)
-
-if __name__ == "__main__":
-    parser = argparse.ArgumentParser(description="Example script with arguments")
-    parser.add_argument(
-        "--exp",
-        type=str,
-        help="experiments(proposal/gt/rand/bm25/find_k/test_buffer/er)",
-    )
-    parser.add_argument(
-        "--batch_size",
-        type=int,
-        default=32,
-    )
-    parser.add_argument(
-        "--num_epochs",
-        type=int,
-        default=1,
-    )
-    # buffer option
-    parser.add_argument(
-        "--new_bz",
-        default=3,
-        help="sampling batch size of new documents.",
-    )
-    parser.add_argument(
-        "--mem_upsample",
-        default=6,
-        help="candidates sampling from memory.",
-    )
-    parser.add_argument(
-        "--mem_bz",
-        default=3,
-        help="sampling batch size of old documents from memory.",
-    )
-    parser.add_argument(
-        "--comp",
-        action="store_true",
-        help="when it is, compatible",
-    )
-    # proposal option
-    parser.add_argument(
-        "--use_label",
-        action="store_true",
-        help="when it is, use labeled positives. or use sampled positives.",
-    )
-    parser.add_argument(
-        "--use_weight",
-        action="store_true",
-        help="apply time-decayed weight.",
-    )
-    parser.add_argument(
-        "--use_tensor_key",
-        action="store_true",
-        help="Use hash as tensor instead of map.",
-    )
-    parser.add_argument(
-        "--negative_k",
-        default=6,
-        type=int,
-        help="number of negative samples.",
-    )
-    parser.add_argument(
-        "--nbits",
-        default=12,
-        type=int,
-        help="number of hash bits.",
-    )
-    parser.add_argument(
-        "--mi",
-        default=3,
-        type=int,
-        help="max iters to converge centroids.",
-    )
-    parser.add_argument(
-        "--wr",
-        default=0.2,
-        type=float,
-        help="warming up rate",
-    )
-    parser.add_argument(
-        "--init_k",
-        type=int,
-        default=12,
-        help="warming up k cluster",
-    )
-    parser.add_argument(
-        "--cmnsz",
-        type=int,
-        default=10,
-        help="cluster minimum number of instances before adding new centroids.",
-    )
-    parser.add_argument(
-        "--sr",
-        type=float,
-        default=None,
-        help="Document stream sampling rate",
-    )
-    parser.add_argument(
-        "--sspq",
-        type=int,
-        default=None,
-        help="Document stream candidates size for each query",
-    )
-    args = parser.parse_args()
-
-    print(f"Running experiments: {args.exp}")
-    if args.exp == "proposal":
-        print(f"Use label: {args.use_label}")
-        print(f"Use weight: {args.use_weight}")
-        print(f"Use tensor key: {args.use_tensor_key}")
-        print(f"Use nbits: {args.nbits}")
-        print(f"Use max_iters: {args.mi}")
-        print(f"Use warmingup_rate: {args.wr}")
-        print(f"Use warmingup_k: {args.init_k}")
-        print(f"Use cluster_min_size: {args.cmnsz}")
-        print(f"Use stream sampling rate: {args.sr}")
-        print(f"Use sampling size per query: {args.sspq}")
-        # print(f"Number of Epochs: {args.num_epochs}")
-        proposal_train(
-            num_epochs=args.num_epochs,
-            batch_size=args.batch_size,
-            negative_k=args.negative_k,
-            use_label=args.use_label,
-            use_weight=args.use_weight,
-            use_tensor_key=args.use_tensor_key,
-            max_iters=args.mi,
-            warmingup_rate=args.wr,
-            k=args.init_k,
-            cluster_min_size=args.cmnsz,
-            sampling_rate=args.sr,
-            sampling_size_per_query=args.sspq,
-            nbits=args.nbits,
-        )
-    elif args.exp == "bm25":
-        bm25_evaluate()
-    elif args.exp == "find_k":
-        find_best_k_experiment(max_iters=args.mi, warmingup_rate=args.wr)
-    elif args.exp == "er":
-        er_train(
-            num_epochs=args.num_epochs,
-            batch_size=args.batch_size,
-            compatible=args.comp,
-            new_batch_size=args.new_bz,
-            mem_batch_size=args.mem_bz,
-        )
-        er_evaluate()
-    elif args.exp == "mir":
-        mir_train(
-            num_epochs=args.num_epochs,
-            batch_size=args.batch_size,
-            compatible=args.comp,
-            new_batch_size=args.new_bz,
-            mem_batch_size=args.mem_bz,
-        )
-        mir_evaluate()
-    elif args.exp == "ocs":
-        ocs_train(
-            num_epochs=args.num_epochs,
-            batch_size=args.batch_size,
-            compatible=args.comp,
-            new_batch_size=args.new_bz,
-            mem_batch_size=args.mem_bz,
-            mem_upsample=args.mem_upsample,
-        )
-        ocs_evaluate()
-    elif args.exp == "l2r":
-        l2r_train(
-            num_epochs=args.num_epochs,
-            batch_size=args.batch_size,
-            compatible=args.comp,
-            new_batch_size=args.new_bz,
-            mem_batch_size=args.mem_bz,
-            mem_upsample=args.mem_upsample,
-        )
-        l2r_evaluate()
-    else:
-        raise ValueError(f"Unsupported experiments {args.exp}")
->>>>>>> 4be4fb1a
+import argparse
+
+from pipeline import (
+    er_evaluate,
+    er_train,
+    find_best_k_experiment,
+    l2r_evaluate,
+    l2r_train,
+    mir_evaluate,
+    mir_train,
+    ocs_evaluate,
+    ocs_train,
+    proposal_train,
+    test_buffer,
+    gss_train,
+    gss_evaluate,
+)
+
+if __name__ == "__main__":
+    parser = argparse.ArgumentParser(description="Example script with arguments")
+    parser.add_argument(
+        "--exp",
+        type=str,
+        help="experiments(proposal/gt/rand/bm25/find_k/test_buffer/er)",
+    )
+    parser.add_argument(
+        "--batch_size",
+        type=int,
+        default=32,
+    )
+    parser.add_argument(
+        "--num_epochs",
+        type=int,
+        default=1,
+    )
+    # buffer option
+    parser.add_argument(
+        "--new_bz",
+        default=3,
+        help="sampling batch size of new documents.",
+    )
+    parser.add_argument(
+        "--mem_upsample",
+        default=6,
+        help="candidates sampling from memory.",
+    )
+    parser.add_argument(
+        "--mem_bz",
+        default=3,
+        help="sampling batch size of old documents from memory.",
+    )
+    parser.add_argument(
+        "--comp",
+        action="store_true",
+        help="when it is, compatible",
+    )
+    # proposal option
+    parser.add_argument(
+        "--use_label",
+        action="store_true",
+        help="when it is, use labeled positives. or use sampled positives.",
+    )
+    parser.add_argument(
+        "--use_weight",
+        action="store_true",
+        help="apply time-decayed weight.",
+    )
+    parser.add_argument(
+        "--use_tensor_key",
+        action="store_true",
+        help="Use hash as tensor instead of map.",
+    )
+    parser.add_argument(
+        "--negative_k",
+        default=6,
+        type=int,
+        help="number of negative samples.",
+    )
+    parser.add_argument(
+        "--nbits",
+        default=12,
+        type=int,
+        help="number of hash bits.",
+    )
+    parser.add_argument(
+        "--mi",
+        default=3,
+        type=int,
+        help="max iters to converge centroids.",
+    )
+    parser.add_argument(
+        "--wr",
+        default=0.2,
+        type=float,
+        help="warming up rate",
+    )
+    parser.add_argument(
+        "--init_k",
+        type=int,
+        default=12,
+        help="warming up k cluster",
+    )
+    parser.add_argument(
+        "--cmnsz",
+        type=int,
+        default=10,
+        help="cluster minimum number of instances before adding new centroids.",
+    )
+    parser.add_argument(
+        "--sr",
+        type=float,
+        default=None,
+        help="Document stream sampling rate",
+    )
+    parser.add_argument(
+        "--sspq",
+        type=int,
+        default=None,
+        help="Document stream candidates size for each query",
+    )
+    args = parser.parse_args()
+
+    print(f"Running experiments: {args.exp}")
+    if args.exp == "proposal":
+        print(f"Use label: {args.use_label}")
+        print(f"Use weight: {args.use_weight}")
+        print(f"Use tensor key: {args.use_tensor_key}")
+        print(f"Use nbits: {args.nbits}")
+        print(f"Use max_iters: {args.mi}")
+        print(f"Use warmingup_rate: {args.wr}")
+        print(f"Use warmingup_k: {args.init_k}")
+        print(f"Use cluster_min_size: {args.cmnsz}")
+        print(f"Use stream sampling rate: {args.sr}")
+        print(f"Use sampling size per query: {args.sspq}")
+        # print(f"Number of Epochs: {args.num_epochs}")
+        proposal_train(
+            num_epochs=args.num_epochs,
+            batch_size=args.batch_size,
+            negative_k=args.negative_k,
+            use_label=args.use_label,
+            use_weight=args.use_weight,
+            use_tensor_key=args.use_tensor_key,
+            max_iters=args.mi,
+            warmingup_rate=args.wr,
+            k=args.init_k,
+            cluster_min_size=args.cmnsz,
+            sampling_rate=args.sr,
+            sampling_size_per_query=args.sspq,
+            nbits=args.nbits,
+        )
+    elif args.exp == "bm25":
+        bm25_evaluate()
+    elif args.exp == "find_k":
+        find_best_k_experiment(max_iters=args.mi, warmingup_rate=args.wr)
+    elif args.exp == "er":
+        er_train(
+            num_epochs=args.num_epochs,
+            batch_size=args.batch_size,
+            compatible=args.comp,
+            new_batch_size=args.new_bz,
+            mem_batch_size=args.mem_bz,
+        )
+        er_evaluate()
+    elif args.exp == "mir":
+        mir_train(
+            num_epochs=args.num_epochs,
+            batch_size=args.batch_size,
+            compatible=args.comp,
+            new_batch_size=args.new_bz,
+            mem_batch_size=args.mem_bz,
+        )
+        mir_evaluate()
+    elif args.exp == "ocs":
+        ocs_train(
+            num_epochs=args.num_epochs,
+            batch_size=args.batch_size,
+            compatible=args.comp,
+            new_batch_size=args.new_bz,
+            mem_batch_size=args.mem_bz,
+            mem_upsample=args.mem_upsample,
+        )
+        ocs_evaluate()
+    elif args.exp == "l2r":
+        l2r_train(
+            num_epochs=args.num_epochs,
+            batch_size=args.batch_size,
+            compatible=args.comp,
+            new_batch_size=args.new_bz,
+            mem_batch_size=args.mem_bz,
+            mem_upsample=args.mem_upsample,
+        )
+        l2r_evaluate()
+    elif args.exp == "gss":
+        gss_train(
+            num_epochs=args.num_epochs,
+            batch_size=args.batch_size,
+            compatible=args.comp, # 필요
+            new_batch_size=args.new_bz,
+            mem_batch_size=args.mem_bz,
+            mem_upsample=args.mem_upsample,
+        )
+        gss_evaluate()
+    else:
+        raise ValueError(f"Unsupported experiments {args.exp}")