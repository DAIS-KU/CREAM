--- conflicted
+++ resolved
@@ -72,24 +72,14 @@
 
 def load_train_docs(session_number=None):
     train_docs = {}
-<<<<<<< HEAD
-    if session_number:
-        print(f"Read {i}th docs")
-        doc_path = f"/mnt/DAIS_NAS/huijeong/train_session{i}_docs.jsonl"
-=======
     if session_number is not None:
         print(f"Read session_number {session_number}th docs")
         doc_path = f"/mnt/DAIS_NAS/huijeong/train_session{session_number}_docs.jsonl"
->>>>>>> 7784ff3f
         doc_data = read_jsonl_as_dict(doc_path, "doc_id")
         train_docs.update(doc_data)
     else:
         for i in range(4):
-<<<<<<< HEAD
-            print(f"Read {i}th docs")
-=======
             print(f"Read all {i}th docs")
->>>>>>> 7784ff3f
             doc_path = f"/mnt/DAIS_NAS/huijeong/train_session{i}_docs.jsonl"
             doc_data = read_jsonl_as_dict(doc_path, "doc_id")
             train_docs.update(doc_data)
