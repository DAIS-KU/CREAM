import random
import torch
from transformers import BertTokenizer
from functions import (
    SimpleContrastiveLoss,
    evaluate_dataset,
    get_top_k_documents_by_cosine,
    renew_data_mean_pooling,
)

from data import (
    read_jsonl,
    write_file,
    prepare_inputs,
)
import time
from buffer import (
    Buffer,
    DataArguments,
    TevatronTrainingArguments,
    DenseModel,
    ModelArguments,
)

torch.autograd.set_detect_anomaly(True)
tokenizer = BertTokenizer.from_pretrained("bert-base-uncased")

num_gpus = torch.cuda.device_count()
devices = [torch.device(f"cuda:{i}") for i in range(num_gpus)]


def build_model(model_path=None):
    model_args = ModelArguments(model_name_or_path="bert-base-uncased")
    training_args = TevatronTrainingArguments(
        output_dir="/home/sunho/continual_retrieval/ContinualRetrieval_paper/data/model"
    )
    model = DenseModel.build(
        model_args,
        training_args,
        cache_dir=model_args.cache_dir,
    )
    if model_path:
        model.load_state_dict(torch.load(model_path, weights_only=True))
    model.to(devices[0])
    return model


def build_gss_buffer(new_batch_size, mem_batch_size, mem_upsample, compatible):
    query_data = f"/mnt/DAIS_NAS/huijeong/train_session0_queries.jsonl"
    doc_data = f"/mnt/DAIS_NAS/huijeong/train_session0_docs.jsonl"
    buffer_data = "/home/sunho/continual_retrieval/ContinualRetrieval_paper/data"  # comp시에는 필요
    output_dir = "/home/sunho/continual_retrieval/ContinualRetrieval_paper/data"

    method = "gss"
    model = build_model()
    # model_path = f"../data/model/{method}_session_0.pth"
    # model.load_state_dict(torch.load(model_path, weights_only=True))
    buffer = Buffer(
        model,
        tokenizer,
        DataArguments(
            # --------------------수정 여부 판단--------------------
            retrieve_method="random",
            update_method="gss",
            query_data=query_data,
            doc_data=None,  # 수정
            # buffer_data=buffer_data,
            mem_batch_size=mem_batch_size,
            new_batch_size=new_batch_size,
            mem_upsample=mem_upsample,
            compatible=compatible,
            mem_size=30,
<<<<<<< HEAD
            gss_batch_size=3,# 메모리에서 하나의 배치 샘플링시 포함할 샘플 개수
            gss_mem_strength=3, # 메모리에서 최대 몇 개의 배치를 샘플링할 지
            

=======
            gss_batch_size=3,  # 메모리에서 하나의 배치 샘플링시 포함할 샘플 개수
            gss_mem_strength=3,  # 메모리에서 최대 몇 개의 배치를 샘플링할 지
>>>>>>> 7784ff3f
            # --------------------수정 여부 판단--------------------
        ),
        TevatronTrainingArguments(output_dir=output_dir),
    )
    return buffer


# https://github.com/caiyinqiong/L-2R/blob/main/src/tevatron/trainer.py
def session_train(inputs, model, buffer, num_epochs, batch_size=32, compatible=False):
    # inputs : (q_lst, d_lst) = ( {q의 'input_ids', 'attention_mask'}, {docs의 'input_ids', 'attention_mask'})이 튜플이 원소인 2중리스트
    input_cnt = len(inputs)
    print(f"Total inputs #{input_cnt}")
    random.shuffle(inputs)

    loss_values = []
    loss_fn = SimpleContrastiveLoss()
    learning_rate = 2e-5
    optimizer = torch.optim.Adam(model.parameters(), lr=learning_rate)
    batch_cnt = 0

    for epoch in range(num_epochs):
        total_loss, total_sec, batch_cnt = 0, 0, 0

        start_time = time.time()
        for start_idx in range(0, input_cnt, batch_size):
            end_idx = min(start_idx + batch_size, input_cnt)
            print(f"batch {start_idx}-{end_idx}")
            qreps_batch, dreps_batch = [], []
            for qid in range(start_idx, end_idx):

                q_tensors, docs_tensors, docid_lst = inputs[qid]
                output = model(q_tensors, docs_tensors)
                # output.q_reps: torch.Size([1, 768]), output.p_reps: torch.Size([8, 768])
                qreps_batch.append(output.q_reps)
                dreps_batch.append(output.p_reps)
                # print(
                #     f"output.q_reps:{output.q_reps.shape}, output.p_reps:{output.p_reps.shape}"
                # )
            if compatible:
                buffer.update_old_embs(docid_lst, output.p_reps)
            q_embs, d_embs = torch.cat(qreps_batch, dim=0), torch.cat(
                dreps_batch, dim=0
            )
            # print(f"q_embs:{q_embs.shape}, d_embs:{d_embs.shape}")
            loss = loss_fn(q_embs, d_embs)

            optimizer.zero_grad()
            loss.backward()
            optimizer.step()

            total_loss += loss.item()
            loss_values.append(loss.item())
            batch_cnt += 1
            print(
                f"Processed {qid}/{input_cnt} batches | Batch Loss: {loss.item():.4f} | Total Loss: {total_loss/batch_cnt:.4f}"
            )
        end_time = time.time()
        execution_time = end_time - start_time
        total_sec += execution_time
        print(
            f"Epoch {epoch} | Total {total_sec} seconds, Avg {total_sec / batch_cnt} seconds."
        )
    return loss_values


def train(
    session_count=4,
    num_epochs=1,
    batch_size=32,
    compatible=False,
    new_batch_size=3,
    mem_batch_size=3,
    mem_upsample=3,
):
    buffer = build_gss_buffer(new_batch_size, mem_batch_size, mem_upsample, compatible)
    method = "gss"
    output_dir = "/home/sunho/continual_retrieval/ContinualRetrieval_paper/data"
    for session_number in range(session_count):
        print(f"Train Session {session_number}")
        # session0에 대한 쿼리로만 학습(문서만 바뀜)
        query_path = f"/mnt/DAIS_NAS/huijeong/train_session0_queries.jsonl"
        doc_path = f"/mnt/DAIS_NAS/huijeong/train_session{session_number}_docs.jsonl"
        inputs = prepare_inputs(
            session_number,
            query_path,
            doc_path,
            buffer,
            method,
            new_batch_size,
            mem_batch_size,
            compatible,
        )

        model = build_model()
        # ---------------------수정함---------------------
        # model.to(devices[0])
        # ---------------------수정함---------------------

        if session_number != 0:
            model_path = f"/home/sunho/continual_retrieval/ContinualRetrieval_paper/data/model/{method}_session_{session_number-1}.pth"
            print(f"Load model {model_path}")
            model.load_state_dict(torch.load(model_path, weights_only=True))
        new_model_path = f"/home/sunho/continual_retrieval/ContinualRetrieval_paper/data/model/{method}_session_{session_number}.pth"
        model.train()

        loss_values = session_train(
            inputs, model, buffer, num_epochs, batch_size, compatible
        )
        torch.save(model.state_dict(), new_model_path)
        buffer.save(output_dir)


def evaluate(sesison_count=4):
    method = "gss"
    for session_number in range(sesison_count):
        print(f"Evaluate Session {session_number}")
        eval_query_path = (
            f"/mnt/DAIS_NAS/huijeong/test_session{session_number}_queries.jsonl"
        )
        eval_doc_path = (
            f"/mnt/DAIS_NAS/huijeong/test_session{session_number}_docs.jsonl"
        )

        eval_query_data = read_jsonl(eval_query_path)[:5]
        eval_doc_data = read_jsonl(eval_doc_path)

        eval_query_count = len(eval_query_data)
        eval_doc_count = len(eval_doc_data)
        print(f"Query count:{eval_query_count}, Document count:{eval_doc_count}")

        rankings_path = f"/home/sunho/continual_retrieval/ContinualRetrieval_paper/data/rankings/{method}_session_{session_number}.txt"
        model_path = f"/home/sunho/continual_retrieval/ContinualRetrieval_paper/data/model/{method}_session_{session_number}.pth"

        start_time = time.time()
        new_q_data, new_d_data = renew_data_mean_pooling(
            queries_data=eval_query_data,
            documents_data=eval_doc_data,
            model_path=model_path,
        )
        end_time = time.time()
        print(f"Spend {end_time-start_time} seconds for encoding.")

        start_time = time.time()
        result = get_top_k_documents_by_cosine(new_q_data, new_d_data, k=10)
        end_time = time.time()
        print(f"Spend {end_time-start_time} seconds for retrieval.")

        rankings_path = f"/home/sunho/continual_retrieval/ContinualRetrieval_paper/data/rankings/{method}_session_{session_number}.txt"
        write_file(rankings_path, result)
        eval_log_path = f"/home/sunho/continual_retrieval/ContinualRetrieval_paper/data/evals/{method}_{session_number}.txt"
        evaluate_dataset(eval_query_path, rankings_path, eval_doc_count, eval_log_path)
        del new_q_data, new_d_data<|MERGE_RESOLUTION|>--- conflicted
+++ resolved
@@ -70,15 +70,8 @@
             mem_upsample=mem_upsample,
             compatible=compatible,
             mem_size=30,
-<<<<<<< HEAD
-            gss_batch_size=3,# 메모리에서 하나의 배치 샘플링시 포함할 샘플 개수
-            gss_mem_strength=3, # 메모리에서 최대 몇 개의 배치를 샘플링할 지
-            
-
-=======
             gss_batch_size=3,  # 메모리에서 하나의 배치 샘플링시 포함할 샘플 개수
             gss_mem_strength=3,  # 메모리에서 최대 몇 개의 배치를 샘플링할 지
->>>>>>> 7784ff3f
             # --------------------수정 여부 판단--------------------
         ),
         TevatronTrainingArguments(output_dir=output_dir),
